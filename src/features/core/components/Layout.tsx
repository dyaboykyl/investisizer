import React, { useState } from 'react';
import { observer } from 'mobx-react-lite';
import { Footer } from './Footer';
import { ThemeToggle } from './ThemeToggle';
<<<<<<< HEAD
import { ResetPortfolioButton } from '@/features/portfolio/components/ResetPortfolioButton';
=======
import { AuthModal } from './AuthModal';
import { SaveStatus } from './SaveStatus';
import { useRootStore } from '@/features/core/stores/hooks';
>>>>>>> fc4d5234

interface LayoutProps {
  children: React.ReactNode;
}

export const Layout: React.FC<LayoutProps> = observer(({ children }) => {
  const { authStore } = useRootStore();
  const [showAuthModal, setShowAuthModal] = useState(false);

  return (
    <div className="min-h-screen bg-gradient-to-br from-gray-50 to-gray-100 dark:from-gray-900 dark:to-gray-950 transition-colors duration-300">
      {/* Decorative background elements */}
      <div className="fixed inset-0 overflow-hidden pointer-events-none">
        <div className="absolute -top-40 -right-40 w-80 h-80 bg-primary-500/10 rounded-full blur-3xl animate-pulse"></div>
        <div className="absolute -bottom-40 -left-40 w-80 h-80 bg-primary-600/10 rounded-full blur-3xl animate-pulse delay-1000"></div>
      </div>

      {/* Header */}
      <header className="relative z-10 border-b border-gray-200 dark:border-gray-800 bg-white/80 dark:bg-gray-900/80 backdrop-blur-lg">
        <div className="max-w-7xl mx-auto px-4 sm:px-6 lg:px-8">
          <div className="flex items-center justify-between h-16">
            <div className="flex items-center space-x-3">
              <div className="w-10 h-10 bg-gradient-to-br from-primary-500 to-primary-600 rounded-xl flex items-center justify-center shadow-lg">
                <svg className="w-6 h-6 text-white" fill="none" viewBox="0 0 24 24" stroke="currentColor">
                  <path strokeLinecap="round" strokeLinejoin="round" strokeWidth={2} d="M9 19v-6a2 2 0 00-2-2H5a2 2 0 00-2 2v6a2 2 0 002 2h2a2 2 0 002-2zm0 0V9a2 2 0 012-2h2a2 2 0 012 2v10m-6 0a2 2 0 002 2h2a2 2 0 002-2m0 0V5a2 2 0 012-2h2a2 2 0 012 2v14a2 2 0 01-2 2h-2a2 2 0 01-2-2z" />
                  <path strokeLinecap="round" strokeLinejoin="round" strokeWidth={2} d="M7 7l3-3 3 3 4-4" />
                  <path strokeLinecap="round" strokeLinejoin="round" strokeWidth={2} d="M17 3v3h-3" />
                </svg>
              </div>
              <h1 className="text-xl font-bold text-gray-900 dark:text-white">
                Investisizer
              </h1>
            </div>
<<<<<<< HEAD
            <div className="flex items-center space-x-2">
              <ResetPortfolioButton />
=======
            
            <div className="flex items-center space-x-4">
              <SaveStatus />
              {authStore.isSignedIn ? (
                <div className="flex items-center space-x-2">
                  <span className="text-sm text-gray-600 dark:text-gray-300">
                    {authStore.displayName || authStore.email}
                  </span>
                  <button
                    onClick={() => authStore.signOut()}
                    className="text-sm text-blue-500 dark:text-blue-400 hover:underline"
                  >
                    Sign Out
                  </button>
                </div>
              ) : (
                <button
                  onClick={() => setShowAuthModal(true)}
                  className="text-sm text-blue-500 dark:text-blue-400 hover:underline"
                >
                  Sign In
                </button>
              )}
>>>>>>> fc4d5234
              <ThemeToggle />
            </div>
          </div>
        </div>
      </header>

      {/* Main content */}
      <main className="relative z-10 py-8 pb-8">
        {children}
      </main>

      <Footer />
      
      <AuthModal isOpen={showAuthModal} onClose={() => setShowAuthModal(false)} />
    </div>
  );
});<|MERGE_RESOLUTION|>--- conflicted
+++ resolved
@@ -2,13 +2,10 @@
 import { observer } from 'mobx-react-lite';
 import { Footer } from './Footer';
 import { ThemeToggle } from './ThemeToggle';
-<<<<<<< HEAD
 import { ResetPortfolioButton } from '@/features/portfolio/components/ResetPortfolioButton';
-=======
 import { AuthModal } from './AuthModal';
 import { SaveStatus } from './SaveStatus';
 import { useRootStore } from '@/features/core/stores/hooks';
->>>>>>> fc4d5234
 
 interface LayoutProps {
   children: React.ReactNode;
@@ -42,11 +39,6 @@
                 Investisizer
               </h1>
             </div>
-<<<<<<< HEAD
-            <div className="flex items-center space-x-2">
-              <ResetPortfolioButton />
-=======
-            
             <div className="flex items-center space-x-4">
               <SaveStatus />
               {authStore.isSignedIn ? (
@@ -69,7 +61,7 @@
                   Sign In
                 </button>
               )}
->>>>>>> fc4d5234
+              <ResetPortfolioButton />
               <ThemeToggle />
             </div>
           </div>
